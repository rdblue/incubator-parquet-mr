/*
 * Licensed to the Apache Software Foundation (ASF) under one
 * or more contributor license agreements.  See the NOTICE file
 * distributed with this work for additional information
 * regarding copyright ownership.  The ASF licenses this file
 * to you under the Apache License, Version 2.0 (the
 * "License"); you may not use this file except in compliance
 * with the License.  You may obtain a copy of the License at
 *
 *   http://www.apache.org/licenses/LICENSE-2.0
 *
 * Unless required by applicable law or agreed to in writing,
 * software distributed under the License is distributed on an
 * "AS IS" BASIS, WITHOUT WARRANTIES OR CONDITIONS OF ANY
 * KIND, either express or implied.  See the License for the
 * specific language governing permissions and limitations
 * under the License.
 */
package org.apache.parquet.hadoop;

import static java.lang.Math.max;
import static java.lang.Math.min;
import static java.lang.String.format;
import static org.apache.parquet.Log.DEBUG;
import static org.apache.parquet.Preconditions.checkNotNull;

import java.io.IOException;
import java.util.HashMap;
import java.util.Map;

import org.apache.parquet.bytes.ByteBufferAllocator;
import org.apache.parquet.Log;
import org.apache.parquet.column.ColumnWriteStore;
import org.apache.parquet.column.ParquetProperties;
import org.apache.parquet.column.ParquetProperties.WriterVersion;
import org.apache.parquet.hadoop.CodecFactory.BytesCompressor;
import org.apache.parquet.hadoop.api.WriteSupport;
import org.apache.parquet.hadoop.api.WriteSupport.FinalizedWriteContext;
import org.apache.parquet.io.ColumnIOFactory;
import org.apache.parquet.io.MessageColumnIO;
import org.apache.parquet.io.api.RecordConsumer;
import org.apache.parquet.schema.MessageType;

class InternalParquetRecordWriter<T> {
  private static final Log LOG = Log.getLog(InternalParquetRecordWriter.class);

  private static final int MINIMUM_RECORD_COUNT_FOR_CHECK = 100;
  private static final int MAXIMUM_RECORD_COUNT_FOR_CHECK = 10000;

  private final ParquetFileWriter parquetFileWriter;
  private final WriteSupport<T> writeSupport;
  private final MessageType schema;
  private final Map<String, String> extraMetaData;
  private final long rowGroupSize;
  private long rowGroupSizeThreshold;
  private long nextRowGroupSize;
  private final int pageSize;
  private final BytesCompressor compressor;
  private final boolean validating;
  private final ParquetProperties parquetProperties;

  private long recordCount = 0;
  private long recordCountForNextMemCheck = MINIMUM_RECORD_COUNT_FOR_CHECK;
  private long lastRowGroupEndPos = 0;

  private ColumnWriteStore columnStore;
  private ColumnChunkPageWriteStore pageStore;
  private RecordConsumer recordConsumer;


  /**
   * @param parquetFileWriter the file to write to
   * @param writeSupport the class to convert incoming records
   * @param schema the schema of the records
   * @param extraMetaData extra meta data to write in the footer of the file
   * @param rowGroupSize the size of a block in the file (this will be approximate)
   * @param compressor the codec used to compress
   */
  public InternalParquetRecordWriter(
          ParquetFileWriter parquetFileWriter,
          WriteSupport<T> writeSupport,
          MessageType schema,
          Map<String, String> extraMetaData,
          long rowGroupSize,
          int pageSize,
          BytesCompressor compressor,
          int dictionaryPageSize,
          boolean enableDictionary,
          boolean validating,
          WriterVersion writerVersion) {
    this(parquetFileWriter,
         writeSupport,
         schema,
         extraMetaData,
         rowGroupSize,
         pageSize,
         compressor,
         dictionaryPageSize,
         enableDictionary,
         ParquetProperties.INITIAL_ROW_COUNT_FOR_PAGE_SIZE_CHECK,
         false,
         validating,
         writerVersion);
  }

  /**
   * @param parquetFileWriter the file to write to
   * @param writeSupport the class to convert incoming records
   * @param schema the schema of the records
   * @param extraMetaData extra meta data to write in the footer of the file
   * @param rowGroupSize the size of a block in the file (this will be approximate)
   * @param compressor the codec used to compress
   */
  public InternalParquetRecordWriter(
      ParquetFileWriter parquetFileWriter,
      WriteSupport<T> writeSupport,
      MessageType schema,
      Map<String, String> extraMetaData,
      long rowGroupSize,
      int pageSize,
      BytesCompressor compressor,
      int dictionaryPageSize,
      boolean enableDictionary,
      int initialRowCountForSizeCheck,
      boolean constantNextSizeCheck,
      boolean validating,
      WriterVersion writerVersion,
      ByteBufferAllocator allocator) {
    this.parquetFileWriter = parquetFileWriter;
    this.writeSupport = checkNotNull(writeSupport, "writeSupport");
    this.schema = schema;
    this.extraMetaData = extraMetaData;
    this.rowGroupSize = rowGroupSize;
    this.rowGroupSizeThreshold = rowGroupSize;
    this.nextRowGroupSize = rowGroupSizeThreshold;
    this.pageSize = pageSize;
    this.compressor = compressor;
    this.validating = validating;
<<<<<<< HEAD
    this.parquetProperties = new ParquetProperties(dictionaryPageSize, writerVersion, enableDictionary, initialRowCountForSizeCheck, constantNextSizeCheck);
=======
    this.parquetProperties = new ParquetProperties(dictionaryPageSize, writerVersion, enableDictionary, allocator);
>>>>>>> efafa619
    initStore();
  }

  private void initStore() {
    pageStore = new ColumnChunkPageWriteStore(compressor, schema, parquetProperties.getAllocator());
    columnStore = parquetProperties.newColumnWriteStore(
        schema,
        pageStore,
        pageSize,
        parquetProperties.getAllocator());
    MessageColumnIO columnIO = new ColumnIOFactory(validating).getColumnIO(schema);
    this.recordConsumer = columnIO.getRecordWriter(columnStore);
    writeSupport.prepareForWrite(recordConsumer);
  }

  public void close() throws IOException, InterruptedException {
    flushRowGroupToStore();
    FinalizedWriteContext finalWriteContext = writeSupport.finalizeWrite();
    Map<String, String> finalMetadata = new HashMap<String, String>(extraMetaData);
    finalMetadata.putAll(finalWriteContext.getExtraMetaData());
    parquetFileWriter.end(finalMetadata);
  }

  public void write(T value) throws IOException, InterruptedException {
    writeSupport.write(value);
    ++ recordCount;
    checkBlockSizeReached();
  }

  /**
   * @return the total size of data written to the file and buffered in memory
   */
  public long getDataSize() {
    return lastRowGroupEndPos + columnStore.getBufferedSize();
  }

  private void checkBlockSizeReached() throws IOException {
    if (recordCount >= recordCountForNextMemCheck) { // checking the memory size is relatively expensive, so let's not do it for every record.
      long memSize = columnStore.getBufferedSize();
      long recordSize = memSize / recordCount;
      // flush the row group if it is within ~2 records of the limit
      // it is much better to be slightly under size than to be over at all
      if (memSize > (nextRowGroupSize - 2 * recordSize)) {
        LOG.info(format("mem size %,d > %,d: flushing %,d records to disk.", memSize, nextRowGroupSize, recordCount));
        flushRowGroupToStore();
        initStore();
        recordCountForNextMemCheck = min(max(MINIMUM_RECORD_COUNT_FOR_CHECK, recordCount / 2), MAXIMUM_RECORD_COUNT_FOR_CHECK);
        this.lastRowGroupEndPos = parquetFileWriter.getPos();
      } else {
        recordCountForNextMemCheck = min(
            max(MINIMUM_RECORD_COUNT_FOR_CHECK, (recordCount + (long)(nextRowGroupSize / ((float)recordSize))) / 2), // will check halfway
            recordCount + MAXIMUM_RECORD_COUNT_FOR_CHECK // will not look more than max records ahead
            );
        if (DEBUG) {
          LOG.debug(format("Checked mem at %,d will check again at: %,d ", recordCount, recordCountForNextMemCheck));
        }
      }
    }
  }

  private void flushRowGroupToStore()
      throws IOException {
    recordConsumer.flush();
    LOG.info(format("Flushing mem columnStore to file. allocated memory: %,d", columnStore.getAllocatedSize()));
    if (columnStore.getAllocatedSize() > (3 * rowGroupSizeThreshold)) {
      LOG.warn("Too much memory used: " + columnStore.memUsageString());
    }

    if (recordCount > 0) {
      parquetFileWriter.startBlock(recordCount);
      columnStore.flush();
      pageStore.flushToFileWriter(parquetFileWriter);
      recordCount = 0;
      parquetFileWriter.endBlock();
      this.nextRowGroupSize = Math.min(
          parquetFileWriter.getNextRowGroupSize(),
          rowGroupSizeThreshold);
    }

    columnStore = null;
    pageStore = null;
  }

  long getRowGroupSizeThreshold() {
    return rowGroupSizeThreshold;
  }

  void setRowGroupSizeThreshold(long rowGroupSizeThreshold) {
    this.rowGroupSizeThreshold = rowGroupSizeThreshold;
  }

  MessageType getSchema() {
    return this.schema;
  }
}<|MERGE_RESOLUTION|>--- conflicted
+++ resolved
@@ -136,11 +136,7 @@
     this.pageSize = pageSize;
     this.compressor = compressor;
     this.validating = validating;
-<<<<<<< HEAD
-    this.parquetProperties = new ParquetProperties(dictionaryPageSize, writerVersion, enableDictionary, initialRowCountForSizeCheck, constantNextSizeCheck);
-=======
-    this.parquetProperties = new ParquetProperties(dictionaryPageSize, writerVersion, enableDictionary, allocator);
->>>>>>> efafa619
+    this.parquetProperties = new ParquetProperties(dictionaryPageSize, writerVersion, enableDictionary, initialRowCountForSizeCheck, constantNextSizeCheck, allocator);
     initStore();
   }
 
