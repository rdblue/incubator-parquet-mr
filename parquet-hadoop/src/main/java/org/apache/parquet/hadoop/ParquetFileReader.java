/*
 * Licensed to the Apache Software Foundation (ASF) under one
 * or more contributor license agreements.  See the NOTICE file
 * distributed with this work for additional information
 * regarding copyright ownership.  The ASF licenses this file
 * to you under the Apache License, Version 2.0 (the
 * "License"); you may not use this file except in compliance
 * with the License.  You may obtain a copy of the License at
 *
 *   http://www.apache.org/licenses/LICENSE-2.0
 *
 * Unless required by applicable law or agreed to in writing,
 * software distributed under the License is distributed on an
 * "AS IS" BASIS, WITHOUT WARRANTIES OR CONDITIONS OF ANY
 * KIND, either express or implied.  See the License for the
 * specific language governing permissions and limitations
 * under the License.
 */
package org.apache.parquet.hadoop;

import static org.apache.parquet.Log.DEBUG;
import static org.apache.parquet.bytes.BytesUtils.readIntLittleEndian;
import static org.apache.parquet.filter2.compat.RowGroupFilter.FilterLevel.DICTIONARY;
import static org.apache.parquet.filter2.compat.RowGroupFilter.FilterLevel.STATISTICS;
import static org.apache.parquet.format.converter.ParquetMetadataConverter.NO_FILTER;
import static org.apache.parquet.format.converter.ParquetMetadataConverter.SKIP_ROW_GROUPS;
import static org.apache.parquet.format.converter.ParquetMetadataConverter.fromParquetStatistics;
import static org.apache.parquet.hadoop.ParquetFileWriter.MAGIC;
import static org.apache.parquet.hadoop.ParquetFileWriter.PARQUET_COMMON_METADATA_FILE;
import static org.apache.parquet.hadoop.ParquetFileWriter.PARQUET_METADATA_FILE;
import static org.apache.parquet.hadoop.ParquetInputFormat.DICTIONARY_FILTERING_ENABLED;
import static org.apache.parquet.hadoop.ParquetInputFormat.DICTIONARY_FILTERING_ENABLED_DEFAULT;
import static org.apache.parquet.hadoop.ParquetInputFormat.STATS_FILTERING_ENABLED;
import static org.apache.parquet.hadoop.ParquetInputFormat.STATS_FILTERING_ENABLED_DEFAULT;

import java.io.Closeable;
import java.io.IOException;
import java.io.SequenceInputStream;
import java.nio.ByteBuffer;
import java.util.ArrayList;
import java.util.Arrays;
import java.util.Collection;
import java.util.Collections;
import java.util.HashMap;
import java.util.HashSet;
import java.util.List;
import java.util.Map;
import java.util.Map.Entry;
import java.util.Set;
import java.util.concurrent.Callable;
import java.util.concurrent.ExecutionException;
import java.util.concurrent.ExecutorService;
import java.util.concurrent.Executors;
import java.util.concurrent.Future;

import org.apache.hadoop.conf.Configuration;
import org.apache.hadoop.fs.FileStatus;
import org.apache.hadoop.fs.FileSystem;
import org.apache.hadoop.fs.Path;

import org.apache.parquet.bytes.ByteBufferAllocator;
import org.apache.parquet.bytes.ByteBufferInputStream;
import org.apache.parquet.bytes.HeapByteBufferAllocator;
import org.apache.parquet.column.Encoding;
import org.apache.parquet.column.page.DictionaryPageReadStore;
import org.apache.parquet.filter2.compat.FilterCompat;
import org.apache.parquet.filter2.compat.RowGroupFilter;

import org.apache.parquet.Log;
import org.apache.parquet.bytes.BytesInput;
import org.apache.parquet.column.ColumnDescriptor;
import org.apache.parquet.column.page.DataPage;
import org.apache.parquet.column.page.DataPageV1;
import org.apache.parquet.column.page.DataPageV2;
import org.apache.parquet.column.page.DictionaryPage;
import org.apache.parquet.column.page.PageReadStore;
import org.apache.parquet.hadoop.metadata.ColumnPath;
import org.apache.parquet.format.DataPageHeader;
import org.apache.parquet.format.DataPageHeaderV2;
import org.apache.parquet.format.DictionaryPageHeader;
import org.apache.parquet.format.PageHeader;
import org.apache.parquet.format.Util;
import org.apache.parquet.format.converter.ParquetMetadataConverter;
import org.apache.parquet.format.converter.ParquetMetadataConverter.MetadataFilter;
import org.apache.parquet.hadoop.CodecFactory.BytesDecompressor;
import org.apache.parquet.hadoop.ColumnChunkPageReadStore.ColumnChunkPageReader;
import org.apache.parquet.hadoop.metadata.BlockMetaData;
import org.apache.parquet.hadoop.metadata.ColumnChunkMetaData;
import org.apache.parquet.hadoop.metadata.FileMetaData;
import org.apache.parquet.hadoop.metadata.ParquetMetadata;
import org.apache.parquet.hadoop.util.HiddenFileFilter;
import org.apache.parquet.hadoop.util.HadoopStreams;
import org.apache.parquet.io.SeekableInputStream;
import org.apache.parquet.hadoop.util.counters.BenchmarkCounter;
import org.apache.parquet.io.ParquetDecodingException;

/**
 * Internal implementation of the Parquet file reader as a block container
 *
 * @author Julien Le Dem
 *
 */
public class ParquetFileReader implements Closeable {

  private static final Log LOG = Log.getLog(ParquetFileReader.class);

  public static String PARQUET_READ_PARALLELISM = "parquet.metadata.read.parallelism";

  private static ParquetMetadataConverter converter = new ParquetMetadataConverter();

  /**
   * for files provided, check if there's a summary file.
   * If a summary file is found it is used otherwise the file footer is used.
   * @param configuration the hadoop conf to connect to the file system;
   * @param partFiles the part files to read
   * @return the footers for those files using the summary file if possible.
   * @throws IOException
   */
  @Deprecated
  public static List<Footer> readAllFootersInParallelUsingSummaryFiles(Configuration configuration, List<FileStatus> partFiles) throws IOException {
    return readAllFootersInParallelUsingSummaryFiles(configuration, partFiles, false);
  }

  private static MetadataFilter filter(boolean skipRowGroups) {
    return skipRowGroups ? SKIP_ROW_GROUPS : NO_FILTER;
  }

  /**
   * for files provided, check if there's a summary file.
   * If a summary file is found it is used otherwise the file footer is used.
   * @param configuration the hadoop conf to connect to the file system;
   * @param partFiles the part files to read
   * @param skipRowGroups to skipRowGroups in the footers
   * @return the footers for those files using the summary file if possible.
   * @throws IOException
   */
  public static List<Footer> readAllFootersInParallelUsingSummaryFiles(
      final Configuration configuration,
      final Collection<FileStatus> partFiles,
      final boolean skipRowGroups) throws IOException {

    // figure out list of all parents to part files
    Set<Path> parents = new HashSet<Path>();
    for (FileStatus part : partFiles) {
      parents.add(part.getPath().getParent());
    }

    // read corresponding summary files if they exist
    List<Callable<Map<Path, Footer>>> summaries = new ArrayList<Callable<Map<Path, Footer>>>();
    for (final Path path : parents) {
      summaries.add(new Callable<Map<Path, Footer>>() {
        @Override
        public Map<Path, Footer> call() throws Exception {
          ParquetMetadata mergedMetadata = readSummaryMetadata(configuration, path, skipRowGroups);
          if (mergedMetadata != null) {
            final List<Footer> footers;
            if (skipRowGroups) {
              footers = new ArrayList<Footer>();
              for (FileStatus f : partFiles) {
                footers.add(new Footer(f.getPath(), mergedMetadata));
              }
            } else {
              footers = footersFromSummaryFile(path, mergedMetadata);
            }
            Map<Path, Footer> map = new HashMap<Path, Footer>();
            for (Footer footer : footers) {
              // the folder may have been moved
              footer = new Footer(new Path(path, footer.getFile().getName()), footer.getParquetMetadata());
              map.put(footer.getFile(), footer);
            }
            return map;
          } else {
            return Collections.emptyMap();
          }
        }
      });
    }

    Map<Path, Footer> cache = new HashMap<Path, Footer>();
    try {
      List<Map<Path, Footer>> footersFromSummaries = runAllInParallel(configuration.getInt(PARQUET_READ_PARALLELISM, 5), summaries);
      for (Map<Path, Footer> footers : footersFromSummaries) {
        cache.putAll(footers);
      }
    } catch (ExecutionException e) {
      throw new IOException("Error reading summaries", e);
    }

    // keep only footers for files actually requested and read file footer if not found in summaries
    List<Footer> result = new ArrayList<Footer>(partFiles.size());
    List<FileStatus> toRead = new ArrayList<FileStatus>();
    for (FileStatus part : partFiles) {
      Footer f = cache.get(part.getPath());
      if (f != null) {
        result.add(f);
      } else {
        toRead.add(part);
      }
    }

    if (toRead.size() > 0) {
      // read the footers of the files that did not have a summary file
      if (Log.INFO) {
        LOG.info("reading another " + toRead.size() + " footers");
      }
      result.addAll(readAllFootersInParallel(configuration, toRead, skipRowGroups));
    }

    return result;
  }

  private static <T> List<T> runAllInParallel(int parallelism, List<Callable<T>> toRun) throws ExecutionException {
    LOG.info("Initiating action with parallelism: " + parallelism);
    ExecutorService threadPool = Executors.newFixedThreadPool(parallelism);
    try {
      List<Future<T>> futures = new ArrayList<Future<T>>();
      for (Callable<T> callable : toRun) {
        futures.add(threadPool.submit(callable));
      }
      List<T> result = new ArrayList<T>(toRun.size());
      for (Future<T> future : futures) {
        try {
          result.add(future.get());
        } catch (InterruptedException e) {
          throw new RuntimeException("The thread was interrupted", e);
        }
      }
      return result;
    } finally {
      threadPool.shutdownNow();
    }
  }

  @Deprecated
  public static List<Footer> readAllFootersInParallel(final Configuration configuration, List<FileStatus> partFiles) throws IOException {
    return readAllFootersInParallel(configuration, partFiles, false);
  }

  /**
   * read all the footers of the files provided
   * (not using summary files)
   * @param configuration the conf to access the File System
   * @param partFiles the files to read
   * @param skipRowGroups to skip the rowGroup info
   * @return the footers
   * @throws IOException
   */
  public static List<Footer> readAllFootersInParallel(final Configuration configuration, List<FileStatus> partFiles, final boolean skipRowGroups) throws IOException {
    List<Callable<Footer>> footers = new ArrayList<Callable<Footer>>();
    for (final FileStatus currentFile : partFiles) {
      footers.add(new Callable<Footer>() {
        @Override
        public Footer call() throws Exception {
          try {
            return new Footer(currentFile.getPath(), readFooter(configuration, currentFile, filter(skipRowGroups)));
          } catch (IOException e) {
            throw new IOException("Could not read footer for file " + currentFile, e);
          }
        }
      });
    }
    try {
      return runAllInParallel(configuration.getInt(PARQUET_READ_PARALLELISM, 5), footers);
    } catch (ExecutionException e) {
      throw new IOException("Could not read footer: " + e.getMessage(), e.getCause());
    }
  }

  /**
   * Read the footers of all the files under that path (recursively)
   * not using summary files.
   */
  public static List<Footer> readAllFootersInParallel(Configuration configuration, FileStatus fileStatus, boolean skipRowGroups) throws IOException {
    List<FileStatus> statuses = listFiles(configuration, fileStatus);
    return readAllFootersInParallel(configuration, statuses, skipRowGroups);
  }

  /**
   * Read the footers of all the files under that path (recursively)
   * not using summary files.
   * rowGroups are not skipped
   * @param configuration the configuration to access the FS
   * @param fileStatus the root dir
   * @return all the footers
   * @throws IOException
   */
  public static List<Footer> readAllFootersInParallel(Configuration configuration, FileStatus fileStatus) throws IOException {
    return readAllFootersInParallel(configuration, fileStatus, false);
  }


  @Deprecated
  public static List<Footer> readFooters(Configuration configuration, Path path) throws IOException {
    return readFooters(configuration, status(configuration, path));
  }

  private static FileStatus status(Configuration configuration, Path path) throws IOException {
    return path.getFileSystem(configuration).getFileStatus(path);
  }

  /**
   * this always returns the row groups
   * @param configuration
   * @param pathStatus
   * @return
   * @throws IOException
   */
  @Deprecated
  public static List<Footer> readFooters(Configuration configuration, FileStatus pathStatus) throws IOException {
    return readFooters(configuration, pathStatus, false);
  }

  /**
   * Read the footers of all the files under that path (recursively)
   * using summary files if possible
   * @param configuration the configuration to access the FS
   * @param pathStatus the root dir
   * @return all the footers
   * @throws IOException
   */
  public static List<Footer> readFooters(Configuration configuration, FileStatus pathStatus, boolean skipRowGroups) throws IOException {
    List<FileStatus> files = listFiles(configuration, pathStatus);
    return readAllFootersInParallelUsingSummaryFiles(configuration, files, skipRowGroups);
  }

  private static List<FileStatus> listFiles(Configuration conf, FileStatus fileStatus) throws IOException {
    if (fileStatus.isDir()) {
      FileSystem fs = fileStatus.getPath().getFileSystem(conf);
      FileStatus[] list = fs.listStatus(fileStatus.getPath(), HiddenFileFilter.INSTANCE);
      List<FileStatus> result = new ArrayList<FileStatus>();
      for (FileStatus sub : list) {
        result.addAll(listFiles(conf, sub));
      }
      return result;
    } else {
      return Arrays.asList(fileStatus);
    }
  }

  /**
   * Specifically reads a given summary file
   * @param configuration
   * @param summaryStatus
   * @return the metadata translated for each file
   * @throws IOException
   */
  public static List<Footer> readSummaryFile(Configuration configuration, FileStatus summaryStatus) throws IOException {
    final Path parent = summaryStatus.getPath().getParent();
    ParquetMetadata mergedFooters = readFooter(configuration, summaryStatus, filter(false));
    return footersFromSummaryFile(parent, mergedFooters);
  }

  static ParquetMetadata readSummaryMetadata(Configuration configuration, Path basePath, boolean skipRowGroups) throws IOException {
    Path metadataFile = new Path(basePath, PARQUET_METADATA_FILE);
    Path commonMetaDataFile = new Path(basePath, PARQUET_COMMON_METADATA_FILE);
    FileSystem fileSystem = basePath.getFileSystem(configuration);
    if (skipRowGroups && fileSystem.exists(commonMetaDataFile)) {
      // reading the summary file that does not contain the row groups
      if (Log.INFO) LOG.info("reading summary file: " + commonMetaDataFile);
      return readFooter(configuration, commonMetaDataFile, filter(skipRowGroups));
    } else if (fileSystem.exists(metadataFile)) {
      if (Log.INFO) {
        LOG.info("reading summary file: " + metadataFile);
      }
      return readFooter(configuration, metadataFile, filter(skipRowGroups));
    } else {
      return null;
    }
  }

  static List<Footer> footersFromSummaryFile(final Path parent, ParquetMetadata mergedFooters) {
    Map<Path, ParquetMetadata> footers = new HashMap<Path, ParquetMetadata>();
    List<BlockMetaData> blocks = mergedFooters.getBlocks();
    for (BlockMetaData block : blocks) {
      String path = block.getPath();
      Path fullPath = new Path(parent, path);
      ParquetMetadata current = footers.get(fullPath);
      if (current == null) {
        current = new ParquetMetadata(mergedFooters.getFileMetaData(), new ArrayList<BlockMetaData>());
        footers.put(fullPath, current);
      }
      current.getBlocks().add(block);
    }
    List<Footer> result = new ArrayList<Footer>();
    for (Entry<Path, ParquetMetadata> entry : footers.entrySet()) {
      result.add(new Footer(entry.getKey(), entry.getValue()));
    }
    return result;
  }

  /**
   * Reads the meta data block in the footer of the file
   * @param configuration
   * @param file the parquet File
   * @return the metadata blocks in the footer
   * @throws IOException if an error occurs while reading the file
   */
  @Deprecated
  public static final ParquetMetadata readFooter(Configuration configuration, Path file) throws IOException {
    return readFooter(configuration, file, NO_FILTER);
  }

  /**
   * Reads the meta data in the footer of the file.
   * Skipping row groups (or not) based on the provided filter
   * @param configuration
   * @param file the Parquet File
   * @param filter the filter to apply to row groups
   * @return the metadata with row groups filtered.
   * @throws IOException  if an error occurs while reading the file
   */
  public static ParquetMetadata readFooter(Configuration configuration, Path file, MetadataFilter filter) throws IOException {
    FileSystem fileSystem = file.getFileSystem(configuration);
    return readFooter(configuration, fileSystem.getFileStatus(file), filter);
  }

  /**
   * @deprecated use {@link ParquetFileReader#readFooter(Configuration, FileStatus, MetadataFilter)}
   */
  @Deprecated
  public static final ParquetMetadata readFooter(Configuration configuration, FileStatus file) throws IOException {
    return readFooter(configuration, file, NO_FILTER);
  }

  /**
   * Reads the meta data block in the footer of the file
   * @param configuration
   * @param file the parquet File
   * @param filter the filter to apply to row groups
   * @return the metadata blocks in the footer
   * @throws IOException if an error occurs while reading the file
   */
  public static final ParquetMetadata readFooter(Configuration configuration, FileStatus file, MetadataFilter filter) throws IOException {
    FileSystem fileSystem = file.getPath().getFileSystem(configuration);
    SeekableInputStream in = HadoopStreams.wrap(fileSystem.open(file.getPath()));
    try {
      return readFooter(file.getLen(), file.getPath().toString(), in, filter);
    } finally {
      in.close();
    }
  }

<<<<<<< HEAD
  private static final ParquetMetadata readFooter(FileStatus file, SeekableInputStream f, MetadataFilter filter) throws IOException {
    long l = file.getLen();
=======
  /**
   * Reads the meta data block in the footer of the file using provided input stream
   * @param fileLen length of the file
   * @param filePath file location
   * @param f input stream for the file
   * @param filter the filter to apply to row groups
   * @return the metadata blocks in the footer
   * @throws IOException if an error occurs while reading the file
   */
  public static final ParquetMetadata readFooter(long fileLen, String filePath, FSDataInputStream f, MetadataFilter filter) throws IOException {
>>>>>>> b301d127
    if (Log.DEBUG) {
      LOG.debug("File length " + fileLen);
    }
    int FOOTER_LENGTH_SIZE = 4;
    if (fileLen < MAGIC.length + FOOTER_LENGTH_SIZE + MAGIC.length) { // MAGIC + data + footer + footerIndex + MAGIC
      throw new RuntimeException(filePath + " is not a Parquet file (too small)");
    }
    long footerLengthIndex = fileLen - FOOTER_LENGTH_SIZE - MAGIC.length;
    if (Log.DEBUG) {
      LOG.debug("reading footer index at " + footerLengthIndex);
    }

    f.seek(footerLengthIndex);
    int footerLength = readIntLittleEndian(f);
    byte[] magic = new byte[MAGIC.length];
    f.readFully(magic);
    if (!Arrays.equals(MAGIC, magic)) {
      throw new RuntimeException(filePath + " is not a Parquet file. expected magic number at tail " + Arrays.toString(MAGIC) + " but found " + Arrays.toString(magic));
    }
    long footerIndex = footerLengthIndex - footerLength;
    if (Log.DEBUG) {
      LOG.debug("read footer length: " + footerLength + ", footer index: " + footerIndex);
    }
    if (footerIndex < MAGIC.length || footerIndex >= footerLengthIndex) {
      throw new RuntimeException("corrupted file: the footer index is not within the file");
    }
    f.seek(footerIndex);
    return converter.readParquetMetadata(f, filter);
  }

  public static ParquetFileReader open(Configuration conf, Path file) throws IOException {
    return new ParquetFileReader(conf, file);
  }

  public static ParquetFileReader open(Configuration conf, Path file, MetadataFilter filter) throws IOException {
    return new ParquetFileReader(conf, file, filter);
  }

  public static ParquetFileReader open(Configuration conf, Path file, ParquetMetadata footer) throws IOException {
    return new ParquetFileReader(conf, file, footer);
  }

  private final CodecFactory codecFactory;
  private final SeekableInputStream f;
  private final FileStatus fileStatus;
  private final Map<ColumnPath, ColumnDescriptor> paths = new HashMap<ColumnPath, ColumnDescriptor>();
  private final FileMetaData fileMetaData; // may be null
  private final ByteBufferAllocator allocator;
  private final Configuration conf;

  // not final. in some cases, this may be lazily loaded for backward-compat.
  private ParquetMetadata footer;
  // blocks can be filtered after they are read (or set in the constructor)
  private List<BlockMetaData> blocks;

  private int currentBlock = 0;
  private ColumnChunkPageReadStore currentRowGroup = null;
  private DictionaryPageReader nextDictionaryReader = null;

  /**
   * @deprecated use @link{ParquetFileReader(Configuration configuration, FileMetaData fileMetaData,
   * Path filePath, List<BlockMetaData> blocks, List<ColumnDescriptor> columns)} instead
   */
  public ParquetFileReader(Configuration configuration, Path filePath, List<BlockMetaData> blocks, List<ColumnDescriptor> columns) throws IOException {
    this(configuration, null, filePath, blocks, columns);
  }

  /**
   * @param configuration the Hadoop conf
   * @param fileMetaData fileMetaData for parquet file
   * @param blocks the blocks to read
   * @param columns the columns to read (their path)
   * @throws IOException if the file can not be opened
   */
  @Deprecated
  public ParquetFileReader(
      Configuration configuration, FileMetaData fileMetaData,
      Path filePath, List<BlockMetaData> blocks, List<ColumnDescriptor> columns) throws IOException {
    this.conf = configuration;
    this.fileMetaData = fileMetaData;
    FileSystem fs = filePath.getFileSystem(configuration);
    this.f = HadoopStreams.wrap(fs.open(filePath));
    this.fileStatus = fs.getFileStatus(filePath);
    this.blocks = blocks;
    for (ColumnDescriptor col : columns) {
      paths.put(ColumnPath.get(col.getPath()), col);
    }
    // the page size parameter isn't meaningful when only using
    // the codec factory to get decompressors
    this.codecFactory = new CodecFactory(configuration, 0);
    this.allocator = new HeapByteBufferAllocator();
  }

  /**
   * @param configuration the Hadoop Configuration
   * @param file Path to a parquet file
   * @throws IOException if the file can not be opened
   */
  private ParquetFileReader(Configuration configuration, Path file) throws IOException {
    this(configuration, file, NO_FILTER);
  }

  /**
   * @param conf the Hadoop Configuration
   * @param file Path to a parquet file
   * @param filter a {@link MetadataFilter} for selecting row groups
   * @throws IOException if the file can not be opened
   */
  public ParquetFileReader(Configuration conf, Path file, MetadataFilter filter) throws IOException {
    this.conf = conf;
    FileSystem fs = file.getFileSystem(conf);
    this.fileStatus = fs.getFileStatus(file);
<<<<<<< HEAD
    this.f = HadoopStreams.wrap(fs.open(file));
    this.footer = readFooter(fileStatus, f, filter);
=======
    this.f = fs.open(file);
    this.footer = readFooter(fileStatus.getLen(), fileStatus.getPath().toString(), f, filter);
>>>>>>> b301d127
    this.fileMetaData = footer.getFileMetaData();
    this.blocks = footer.getBlocks();
    for (ColumnDescriptor col : footer.getFileMetaData().getSchema().getColumns()) {
      paths.put(ColumnPath.get(col.getPath()), col);
    }
    // the page size parameter isn't meaningful when only using
    // the codec factory to get decompressors
    this.codecFactory = new CodecFactory(conf, 0);
    this.allocator = new HeapByteBufferAllocator();
  }

  /**
   * @param conf the Hadoop Configuration
   * @param file Path to a parquet file
   * @param footer a {@link ParquetMetadata} footer already read from the file
   * @throws IOException if the file can not be opened
   */
  public ParquetFileReader(Configuration conf, Path file, ParquetMetadata footer) throws IOException {
    this.conf = conf;
    FileSystem fs = file.getFileSystem(conf);
    this.fileStatus = fs.getFileStatus(file);
    this.f = HadoopStreams.wrap(fs.open(file));
    this.footer = footer;
    this.fileMetaData = footer.getFileMetaData();
    this.blocks = footer.getBlocks();
    for (ColumnDescriptor col : footer.getFileMetaData().getSchema().getColumns()) {
      paths.put(ColumnPath.get(col.getPath()), col);
    }
    // the page size parameter isn't meaningful when only using
    // the codec factory to get decompressors
    this.codecFactory = new CodecFactory(conf, 0);
    this.allocator = new HeapByteBufferAllocator();
  }

  public ParquetMetadata getFooter() {
    if (footer == null) {
      try {
        // don't read the row groups because this.blocks is always set
        this.footer = readFooter(fileStatus.getLen(), fileStatus.getPath().toString(), f, SKIP_ROW_GROUPS);
      } catch (IOException e) {
        throw new ParquetDecodingException("Unable to read file footer", e);
      }
    }
    return footer;
  }

  public FileMetaData getFileMetaData() {
    if (fileMetaData != null) {
      return fileMetaData;
    }
    return getFooter().getFileMetaData();
  }

  public long getRecordCount() {
    long total = 0;
    for (BlockMetaData block : blocks) {
      total += block.getRowCount();
    }
    return total;
  }

  public Path getPath() {
    return fileStatus.getPath();
  }

  void filterRowGroups(FilterCompat.Filter filter) throws IOException {
    // set up data filters based on configured levels
    List<RowGroupFilter.FilterLevel> levels = new ArrayList<RowGroupFilter.FilterLevel>();

    if (conf.getBoolean(
        STATS_FILTERING_ENABLED, STATS_FILTERING_ENABLED_DEFAULT)) {
      levels.add(STATISTICS);
    }

    if (conf.getBoolean(
        DICTIONARY_FILTERING_ENABLED, DICTIONARY_FILTERING_ENABLED_DEFAULT)) {
      levels.add(DICTIONARY);
    }

    this.blocks = RowGroupFilter.filterRowGroups(levels, filter, blocks, this);
  }

  public List<BlockMetaData> getRowGroups() {
    return blocks;
  }

  public void appendTo(ParquetFileWriter writer) throws IOException {
    writer.appendRowGroups(f, blocks, true);
  }

  /**
   * Reads all the columns requested from the row group at the current file position.
   * @throws IOException if an error occurs while reading
   * @return the PageReadStore which can provide PageReaders for each column.
   */
  public PageReadStore readNextRowGroup() throws IOException {
    if (currentBlock == blocks.size()) {
      return null;
    }
    BlockMetaData block = blocks.get(currentBlock);
    if (block.getRowCount() == 0) {
      throw new RuntimeException("Illegal row group of 0 rows");
    }
    this.currentRowGroup = new ColumnChunkPageReadStore(block.getRowCount());
    // prepare the list of consecutive chunks to read them in one scan
    List<ConsecutiveChunkList> allChunks = new ArrayList<ConsecutiveChunkList>();
    ConsecutiveChunkList currentChunks = null;
    for (ColumnChunkMetaData mc : block.getColumns()) {
      ColumnPath pathKey = mc.getPath();
      BenchmarkCounter.incrementTotalBytes(mc.getTotalSize());
      ColumnDescriptor columnDescriptor = paths.get(pathKey);
      if (columnDescriptor != null) {
        long startingPos = mc.getStartingPos();
        // first chunk or not consecutive => new list
        if (currentChunks == null || currentChunks.endPos() != startingPos) {
          currentChunks = new ConsecutiveChunkList(startingPos);
          allChunks.add(currentChunks);
        }
        currentChunks.addChunk(new ChunkDescriptor(columnDescriptor, mc, startingPos, (int)mc.getTotalSize()));
      }
    }
    // actually read all the chunks
    for (ConsecutiveChunkList consecutiveChunks : allChunks) {
      final List<Chunk> chunks = consecutiveChunks.readAll(f);
      for (Chunk chunk : chunks) {
        currentRowGroup.addColumn(chunk.descriptor.col, chunk.readAllPages());
      }
    }

    // avoid re-reading bytes the dictionary reader is used after this call
    if (nextDictionaryReader != null) {
      nextDictionaryReader.setRowGroup(currentRowGroup);
    }

    advanceToNextBlock();

    return currentRowGroup;
  }

  public boolean skipNextRowGroup() {
    return advanceToNextBlock();
  }

  private boolean advanceToNextBlock() {
    if (currentBlock == blocks.size()) {
      return false;
    }

    // update the current block and instantiate a dictionary reader for it
    ++currentBlock;
    this.nextDictionaryReader = null;

    return true;
  }

  /**
   * Returns a {@link DictionaryPageReadStore} for the row group that would be
   * returned by calling {@link #readNextRowGroup()} or skipped by calling
   * {@link #skipNextRowGroup()}.
   *
   * @return a DictionaryPageReadStore for the next row group
   */
  public DictionaryPageReadStore getNextDictionaryReader() {
    if (nextDictionaryReader == null && currentBlock < blocks.size()) {
      this.nextDictionaryReader = getDictionaryReader(blocks.get(currentBlock));
    }
    return nextDictionaryReader;
  }

  public DictionaryPageReader getDictionaryReader(BlockMetaData block) {
    return new DictionaryPageReader(this, block);
  }

  /**
   * Reads and decompresses a dictionary page for the given column chunk.
   *
   * Returns null if the given column chunk has no dictionary page.
   *
   * @param meta a column's ColumnChunkMetaData to read the dictionary from
   * @return an uncompressed DictionaryPage or null
   * @throws IOException
   */
  DictionaryPage readDictionary(ColumnChunkMetaData meta) throws IOException {
    if (!meta.getEncodings().contains(Encoding.PLAIN_DICTIONARY) &&
        !meta.getEncodings().contains(Encoding.RLE_DICTIONARY)) {
      return null;
    }

    // TODO: this should use getDictionaryPageOffset() but it isn't reliable.
    if (f.getPos() != meta.getStartingPos()) {
      f.seek(meta.getStartingPos());
    }

    PageHeader pageHeader = Util.readPageHeader(f);
    if (!pageHeader.isSetDictionary_page_header()) {
      return null; // TODO: should this complain?
    }

    DictionaryPage compressedPage = readCompressedDictionary(pageHeader, f);
    BytesDecompressor decompressor = codecFactory.getDecompressor(meta.getCodec());

    return new DictionaryPage(
        decompressor.decompress(compressedPage.getBytes(), compressedPage.getUncompressedSize()),
        compressedPage.getDictionarySize(),
        compressedPage.getEncoding());
  }

  private static DictionaryPage readCompressedDictionary(
      PageHeader pageHeader, SeekableInputStream fin) throws IOException {
    DictionaryPageHeader dictHeader = pageHeader.getDictionary_page_header();

    int uncompressedPageSize = pageHeader.getUncompressed_page_size();
    int compressedPageSize = pageHeader.getCompressed_page_size();

    byte [] dictPageBytes = new byte[compressedPageSize];
    fin.readFully(dictPageBytes);

    BytesInput bin = BytesInput.from(dictPageBytes);

    return new DictionaryPage(
        bin, uncompressedPageSize, dictHeader.getNum_values(),
        converter.getEncoding(dictHeader.getEncoding()));
  }

  @Override
  public void close() throws IOException {
    try {
      if (f != null) {
        f.close();
      }
    } finally {
      if (codecFactory != null) {
        codecFactory.release();
      }
    }
  }

  /**
   * The data for a column chunk
   *
   * @author Julien Le Dem
   *
   */
  private class Chunk extends ByteBufferInputStream {

    private final ChunkDescriptor descriptor;

    /**
     *
     * @param descriptor descriptor for the chunk
     * @param data contains the chunk data at offset
     * @param offset where the chunk starts in offset
     */
    public Chunk(ChunkDescriptor descriptor, ByteBuffer data, int offset) {
      super(data, offset, descriptor.size);
      this.descriptor = descriptor;
    }

    protected PageHeader readPageHeader() throws IOException {
      return Util.readPageHeader(this);
    }

    /**
     * Read all of the pages in a given column chunk.
     * @return the list of pages
     */
    public ColumnChunkPageReader readAllPages() throws IOException {
      List<DataPage> pagesInChunk = new ArrayList<DataPage>();
      DictionaryPage dictionaryPage = null;
      long valuesCountReadSoFar = 0;
      while (valuesCountReadSoFar < descriptor.metadata.getValueCount()) {
        PageHeader pageHeader = readPageHeader();
        int uncompressedPageSize = pageHeader.getUncompressed_page_size();
        int compressedPageSize = pageHeader.getCompressed_page_size();
        switch (pageHeader.type) {
          case DICTIONARY_PAGE:
            // there is only one dictionary page per column chunk
            if (dictionaryPage != null) {
              throw new ParquetDecodingException("more than one dictionary page in column " + descriptor.col);
            }
          DictionaryPageHeader dicHeader = pageHeader.getDictionary_page_header();
          dictionaryPage =
                new DictionaryPage(
                    this.readAsBytesInput(compressedPageSize),
                    uncompressedPageSize,
                    dicHeader.getNum_values(),
                    converter.getEncoding(dicHeader.getEncoding())
                    );
            break;
          case DATA_PAGE:
            DataPageHeader dataHeaderV1 = pageHeader.getData_page_header();
            pagesInChunk.add(
                new DataPageV1(
                    this.readAsBytesInput(compressedPageSize),
                    dataHeaderV1.getNum_values(),
                    uncompressedPageSize,
                    fromParquetStatistics(
                        getFileMetaData().getCreatedBy(),
                        dataHeaderV1.getStatistics(),
                        descriptor.col.getType()),
                    converter.getEncoding(dataHeaderV1.getRepetition_level_encoding()),
                    converter.getEncoding(dataHeaderV1.getDefinition_level_encoding()),
                    converter.getEncoding(dataHeaderV1.getEncoding())
                    ));
            valuesCountReadSoFar += dataHeaderV1.getNum_values();
            break;
          case DATA_PAGE_V2:
            DataPageHeaderV2 dataHeaderV2 = pageHeader.getData_page_header_v2();
            int dataSize = compressedPageSize - dataHeaderV2.getRepetition_levels_byte_length() - dataHeaderV2.getDefinition_levels_byte_length();
            pagesInChunk.add(
                new DataPageV2(
                    dataHeaderV2.getNum_rows(),
                    dataHeaderV2.getNum_nulls(),
                    dataHeaderV2.getNum_values(),
                    this.readAsBytesInput(dataHeaderV2.getRepetition_levels_byte_length()),
                    this.readAsBytesInput(dataHeaderV2.getDefinition_levels_byte_length()),
                    converter.getEncoding(dataHeaderV2.getEncoding()),
                    this.readAsBytesInput(dataSize),
                    uncompressedPageSize,
                    fromParquetStatistics(
                        getFileMetaData().getCreatedBy(),
                        dataHeaderV2.getStatistics(),
                        descriptor.col.getType()),
                    dataHeaderV2.isIs_compressed()
                    ));
            valuesCountReadSoFar += dataHeaderV2.getNum_values();
            break;
          default:
            if (DEBUG) {
              LOG.debug("skipping page of type " + pageHeader.getType() + " of size " + compressedPageSize);
            }
            this.skip(compressedPageSize);
            break;
        }
      }
      if (valuesCountReadSoFar != descriptor.metadata.getValueCount()) {
        // Would be nice to have a CorruptParquetFileException or something as a subclass?
        throw new IOException(
            "Expected " + descriptor.metadata.getValueCount() + " values in column chunk at " +
            getPath() + " offset " + descriptor.metadata.getFirstDataPageOffset() +
            " but got " + valuesCountReadSoFar + " values instead over " + pagesInChunk.size()
            + " pages ending at file offset " + (descriptor.fileOffset + pos()));
      }
      BytesDecompressor decompressor = codecFactory.getDecompressor(descriptor.metadata.getCodec());
      return new ColumnChunkPageReader(decompressor, pagesInChunk, dictionaryPage);
    }

    /**
     * @return the current position in the chunk
     */
    public int pos() {
      return this.byteBuf.position();
    }

    /**
     * @param size the size of the page
     * @return the page
     * @throws IOException
     */
    public BytesInput readAsBytesInput(int size) throws IOException {
      int pos = this.byteBuf.position();
      final BytesInput r = BytesInput.from(this.byteBuf, pos, size);
      this.byteBuf.position(pos + size);
      return r;
    }

  }

  /**
   * deals with a now fixed bug where compressedLength was missing a few bytes.
   *
   * @author Julien Le Dem
   *
   */
  private class WorkaroundChunk extends Chunk {

    private final SeekableInputStream f;

    /**
     * @param descriptor the descriptor of the chunk
     * @param byteBuf contains the data of the chunk at offset
     * @param offset where the chunk starts in data
     * @param f the file stream positioned at the end of this chunk
     */
    private WorkaroundChunk(ChunkDescriptor descriptor, ByteBuffer byteBuf, int offset, SeekableInputStream f) {
      super(descriptor, byteBuf, offset);
      this.f = f;
    }

    protected PageHeader readPageHeader() throws IOException {
      PageHeader pageHeader;
      int initialPos = pos();
      try {
        pageHeader = Util.readPageHeader(this);
      } catch (IOException e) {
        // this is to workaround a bug where the compressedLength
        // of the chunk is missing the size of the header of the dictionary
        // to allow reading older files (using dictionary) we need this.
        // usually 13 to 19 bytes are missing
        // if the last page is smaller than this, the page header itself is truncated in the buffer.
        this.byteBuf.position(initialPos); // resetting the buffer to the position before we got the error
        LOG.info("completing the column chunk to read the page header");
        pageHeader = Util.readPageHeader(new SequenceInputStream(this, f)); // trying again from the buffer + remainder of the stream.
      }
      return pageHeader;
    }

    public BytesInput readAsBytesInput(int size) throws IOException {
      if (pos() + size > initPos + count) {
        // this is to workaround a bug where the compressedLength
        // of the chunk is missing the size of the header of the dictionary
        // to allow reading older files (using dictionary) we need this.
        // usually 13 to 19 bytes are missing
        int l1 = initPos + count - pos();
        int l2 = size - l1;
        LOG.info("completed the column chunk with " + l2 + " bytes");
        return BytesInput.concat(super.readAsBytesInput(l1), BytesInput.copy(BytesInput.from(f, l2)));
      }
      return super.readAsBytesInput(size);
    }

  }


  /**
   * information needed to read a column chunk
   */
  private static class ChunkDescriptor {

    private final ColumnDescriptor col;
    private final ColumnChunkMetaData metadata;
    private final long fileOffset;
    private final int size;

    /**
     * @param col column this chunk is part of
     * @param metadata metadata for the column
     * @param fileOffset offset in the file where this chunk starts
     * @param size size of the chunk
     */
    private ChunkDescriptor(
        ColumnDescriptor col,
        ColumnChunkMetaData metadata,
        long fileOffset,
        int size) {
      super();
      this.col = col;
      this.metadata = metadata;
      this.fileOffset = fileOffset;
      this.size = size;
    }
  }

  /**
   * describes a list of consecutive column chunks to be read at once.
   *
   * @author Julien Le Dem
   */
  private class ConsecutiveChunkList {

    private final long offset;
    private int length;
    private final List<ChunkDescriptor> chunks = new ArrayList<ChunkDescriptor>();

    /**
     * @param offset where the first chunk starts
     */
    ConsecutiveChunkList(long offset) {
      this.offset = offset;
    }

    /**
     * adds a chunk to the list.
     * It must be consecutive to the previous chunk
     * @param descriptor
     */
    public void addChunk(ChunkDescriptor descriptor) {
      chunks.add(descriptor);
      length += descriptor.size;
    }

    /**
     * @param f file to read the chunks from
     * @return the chunks
     * @throws IOException
     */
    public List<Chunk> readAll(SeekableInputStream f) throws IOException {
      List<Chunk> result = new ArrayList<Chunk>(chunks.size());
      f.seek(offset);

      // Allocate the bytebuffer based on whether the FS can support it.
      ByteBuffer chunksByteBuffer = allocator.allocate(length);
      f.readFully(chunksByteBuffer);

      // report in a counter the data we just scanned
      BenchmarkCounter.incrementBytesRead(length);
      int currentChunkOffset = 0;
      for (int i = 0; i < chunks.size(); i++) {
        ChunkDescriptor descriptor = chunks.get(i);
        if (i < chunks.size() - 1) {
          result.add(new Chunk(descriptor, chunksByteBuffer, currentChunkOffset));
        } else {
          // because of a bug, the last chunk might be larger than descriptor.size
          result.add(new WorkaroundChunk(descriptor, chunksByteBuffer, currentChunkOffset, f));
        }
        currentChunkOffset += descriptor.size;
      }
      return result ;
    }

    /**
     * @return the position following the last byte of these chunks
     */
    public long endPos() {
      return offset + length;
    }

  }

}<|MERGE_RESOLUTION|>--- conflicted
+++ resolved
@@ -440,10 +440,6 @@
     }
   }
 
-<<<<<<< HEAD
-  private static final ParquetMetadata readFooter(FileStatus file, SeekableInputStream f, MetadataFilter filter) throws IOException {
-    long l = file.getLen();
-=======
   /**
    * Reads the meta data block in the footer of the file using provided input stream
    * @param fileLen length of the file
@@ -453,8 +449,7 @@
    * @return the metadata blocks in the footer
    * @throws IOException if an error occurs while reading the file
    */
-  public static final ParquetMetadata readFooter(long fileLen, String filePath, FSDataInputStream f, MetadataFilter filter) throws IOException {
->>>>>>> b301d127
+  public static final ParquetMetadata readFooter(long fileLen, String filePath, SeekableInputStream f, MetadataFilter filter) throws IOException {
     if (Log.DEBUG) {
       LOG.debug("File length " + fileLen);
     }
@@ -567,13 +562,8 @@
     this.conf = conf;
     FileSystem fs = file.getFileSystem(conf);
     this.fileStatus = fs.getFileStatus(file);
-<<<<<<< HEAD
     this.f = HadoopStreams.wrap(fs.open(file));
-    this.footer = readFooter(fileStatus, f, filter);
-=======
-    this.f = fs.open(file);
     this.footer = readFooter(fileStatus.getLen(), fileStatus.getPath().toString(), f, filter);
->>>>>>> b301d127
     this.fileMetaData = footer.getFileMetaData();
     this.blocks = footer.getBlocks();
     for (ColumnDescriptor col : footer.getFileMetaData().getSchema().getColumns()) {
